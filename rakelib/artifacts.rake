namespace "artifact" do

  def package_files
    [
      "LICENSE",
      "CHANGELOG",
      "CONTRIBUTORS",
      "bin/**/*",
      "lib/bootstrap/**/*",
      "lib/pluginmanager/**/*",
      "patterns/**/*",
      "vendor/??*/**/*",
      "Gemfile",
      "Gemfile.jruby-1.9.lock",
    ]
  end

  def exclude_paths
    return @exclude_paths if @exclude_paths

    @exclude_paths = []
<<<<<<< HEAD
    @exclude_paths << "spec/reports/**/*"
=======
>>>>>>> 48bcc5b7
    @exclude_paths << "**/*.gem"
    @exclude_paths << "**/test/files/slow-xpath.xml"
    @exclude_paths << "**/logstash-*/spec"
    @exclude_paths << "bin/bundle"
<<<<<<< HEAD
    @exclude_paths << "bin/rspec"
=======
>>>>>>> 48bcc5b7

    @exclude_paths
  end

  def excludes
    return @excludes if @excludes
    @excludes = exclude_paths.collect { |g| Rake::FileList[g] }.flatten
  end

  def exclude?(path)
    excludes.any? { |ex| path == ex || (File.directory?(ex) && path =~ /^#{ex}\//) }
  end

  def files
    return @files if @files
    @files = package_files.collect do |glob|
      Rake::FileList[glob].reject { |path| exclude?(path) }
    end.flatten.uniq
  end

<<<<<<< HEAD
  task "use-defaults-gemfile" do
    FileUtils.cp("Gemfile.defaults", "Gemfile")
    FileUtils.cp("Gemfile.jruby-1.9.lock.defaults", "Gemfile.jruby-1.9.lock")
  end

=======
>>>>>>> 48bcc5b7
  # We create an empty bundle config file
  # This will allow the deb and rpm to create a file
  # with the correct user group and permission.
  task "clean-bundle-config" do
    FileUtils.mkdir_p(".bundle")
    File.open(".bundle/config", "w") { }
  end

  task "prepare" => ["bootstrap", "plugin:install-default", "plugin:install-local-logstash-core-gem", "clean-bundle-config"]

  desc "Build a tar.gz of logstash with all dependencies"
  task "tar" => ["prepare"] do
    require "zlib"
    require "archive/tar/minitar"
    require "logstash/version"
    tarpath = "build/logstash-#{LOGSTASH_VERSION}.tar.gz"
    puts("[artifact:tar] building #{tarpath}")
    gz = Zlib::GzipWriter.new(File.new(tarpath, "wb"), Zlib::BEST_COMPRESSION)
    tar = Archive::Tar::Minitar::Output.new(gz)
    files.each do |path|
      stat = File.lstat(path)
      path_in_tar = "logstash-#{LOGSTASH_VERSION}/#{path}"
      opts = {
        :size => stat.size,
        :mode => stat.mode,
        :mtime => stat.mtime
      }
      if stat.directory?
        tar.tar.mkdir(path_in_tar, opts)
      else
        tar.tar.add_file_simple(path_in_tar, opts) do |io|
          File.open(path,'rb') do |fd|
            chunk = nil
            size = 0
            size += io.write(chunk) while chunk = fd.read(16384)
            if stat.size != size
              raise "Failure to write the entire file (#{path}) to the tarball. Expected to write #{stat.size} bytes; actually write #{size}"
            end
          end
        end
      end
    end
    tar.close
    gz.close
    puts "Complete: #{tarpath}"
  end

  task "zip" => ["prepare"] do
    Rake::Task["dependency:rubyzip"].invoke
    require 'zip'
    zippath = "build/logstash-#{LOGSTASH_VERSION}.zip"
    puts("[artifact:zip] building #{zippath}")
    File.unlink(zippath) if File.exists?(zippath)
    Zip::File.open(zippath, Zip::File::CREATE) do |zipfile|
      files.each do |path|
        path_in_zip = "logstash-#{LOGSTASH_VERSION}/#{path}"
        zipfile.add(path_in_zip, path)
      end
    end
    puts "Complete: #{zippath}"
  end

  def package(platform, version)
    Rake::Task["dependency:fpm"].invoke
    Rake::Task["dependency:stud"].invoke
    require "stud/temporary"
    require "fpm/errors" # TODO(sissel): fix this in fpm
    require "fpm/package/dir"
    require "fpm/package/gem" # TODO(sissel): fix this in fpm; rpm needs it.

    dir = FPM::Package::Dir.new

    files.each do |path|
      next if File.directory?(path)
      dir.input("#{path}=/opt/logstash/#{path}")
    end

    basedir = File.join(File.dirname(__FILE__), "..")

    File.join(basedir, "pkg", "logrotate.conf").tap do |path|
      dir.input("#{path}=/etc/logrotate.d/logstash")
    end

    # Create an empty /var/log/logstash/ directory in the package
    # This is a bit obtuse, I suppose, but it is necessary until
    # we find a better way to do this with fpm.
    Stud::Temporary.directory do |empty|
      dir.input("#{empty}/=/var/log/logstash")
      dir.input("#{empty}/=/var/lib/logstash")
      dir.input("#{empty}/=/etc/logstash/conf.d")
    end

    case platform
      when "redhat", "centos"
        File.join(basedir, "pkg", "logrotate.conf").tap do |path|
          dir.input("#{path}=/etc/logrotate.d/logstash")
        end
        File.join(basedir, "pkg", "logstash.default").tap do |path|
          dir.input("#{path}=/etc/sysconfig/logstash")
        end
        File.join(basedir, "pkg", "logstash.sysv").tap do |path|
          dir.input("#{path}=/etc/init.d/logstash")
        end
        require "fpm/package/rpm"
        out = dir.convert(FPM::Package::RPM)
        out.license = "ASL 2.0" # Red Hat calls 'Apache Software License' == ASL
        out.attributes[:rpm_use_file_permissions] = true
        out.attributes[:rpm_user] = "root"
        out.attributes[:rpm_group] = "root"
        out.config_files << "etc/sysconfig/logstash"
        out.config_files << "etc/logrotate.d/logstash"
        out.config_files << "/etc/init.d/logstash"
      when "debian", "ubuntu"
        File.join(basedir, "pkg", "logstash.default").tap do |path|
          dir.input("#{path}=/etc/default/logstash")
        end
        File.join(basedir, "pkg", "logstash.sysv").tap do |path|
          dir.input("#{path}=/etc/init.d/logstash")
        end
        require "fpm/package/deb"
        out = dir.convert(FPM::Package::Deb)
        out.license = "Apache 2.0"
        out.attributes[:deb_user] = "root"
        out.attributes[:deb_group] = "root"
        out.attributes[:deb_suggests] = "java7-runtime-headless"
        out.config_files << "/etc/default/logstash"
        out.config_files << "/etc/logrotate.d/logstash"
        out.config_files << "/etc/init.d/logstash"
    end

    # Packaging install/removal scripts
    ["before", "after"].each do |stage|
      ["install", "remove"].each do |action|
        script = "#{stage}-#{action}" # like, "before-install"
        script_sym = script.gsub("-", "_").to_sym
        script_path = File.join(File.dirname(__FILE__), "..", "pkg", platform, "#{script}.sh")
        next unless File.exists?(script_path)

        out.scripts[script_sym] = File.read(script_path)
      end
    end

    # TODO(sissel): Invoke Pleaserun to generate the init scripts/whatever

    out.name = "logstash"
    out.version = LOGSTASH_VERSION
    out.architecture = "all"
    # TODO(sissel): Include the git commit hash?
    out.iteration = "1" # what revision?
    out.url = "http://www.elasticsearch.org/overview/logstash/"
    out.description = "An extensible logging pipeline"
    out.vendor = "Elasticsearch"
    out.dependencies << "logrotate"

    # We don't specify a dependency on Java because:
    # - On Red Hat, Oracle and Red Hat both label their java packages in
    #   incompatible ways. Further, there is no way to guarantee a qualified
    #   version is available to install.
    # - On Debian and Ubuntu, there is no Oracle package and specifying a
    #   correct version of OpenJDK is impossible because there is no guarantee that
    #   is impossible for the same reasons as the Red Hat section above.
    # References:
    # - http://www.elasticsearch.org/blog/java-1-7u55-safe-use-elasticsearch-lucene/
    # - deb: https://github.com/elasticsearch/logstash/pull/1008
    # - rpm: https://github.com/elasticsearch/logstash/pull/1290
    # - rpm: https://github.com/elasticsearch/logstash/issues/1673
    # - rpm: https://logstash.jira.com/browse/LOGSTASH-1020

    out.attributes[:force?] = true # overwrite the rpm/deb/etc being created
    begin
      path = File.join(basedir, "build", out.to_s)
      x = out.output(path)
      puts "Completed: #{path}"
    ensure
      out.cleanup
    end
  end # def package

  desc "Build an RPM of logstash with all dependencies"
  task "rpm" => ["prepare"] do
    puts("[artifact:rpm] building rpm package")
    package("centos", "5")
  end

  desc "Build an RPM of logstash with all dependencies"
  task "deb" => ["prepare"] do
    puts("[artifact:deb] building deb package")
    package("ubuntu", "12.04")
  end
end
<|MERGE_RESOLUTION|>--- conflicted
+++ resolved
@@ -19,18 +19,10 @@
     return @exclude_paths if @exclude_paths
 
     @exclude_paths = []
-<<<<<<< HEAD
-    @exclude_paths << "spec/reports/**/*"
-=======
->>>>>>> 48bcc5b7
     @exclude_paths << "**/*.gem"
     @exclude_paths << "**/test/files/slow-xpath.xml"
     @exclude_paths << "**/logstash-*/spec"
     @exclude_paths << "bin/bundle"
-<<<<<<< HEAD
-    @exclude_paths << "bin/rspec"
-=======
->>>>>>> 48bcc5b7
 
     @exclude_paths
   end
@@ -51,14 +43,6 @@
     end.flatten.uniq
   end
 
-<<<<<<< HEAD
-  task "use-defaults-gemfile" do
-    FileUtils.cp("Gemfile.defaults", "Gemfile")
-    FileUtils.cp("Gemfile.jruby-1.9.lock.defaults", "Gemfile.jruby-1.9.lock")
-  end
-
-=======
->>>>>>> 48bcc5b7
   # We create an empty bundle config file
   # This will allow the deb and rpm to create a file
   # with the correct user group and permission.
