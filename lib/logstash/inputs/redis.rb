require "logstash/inputs/base"
require "logstash/namespace"

# Read events from a redis using BLPOP
#
# For more information about redis, see <http://redis.io/>
class LogStash::Inputs::Redis < LogStash::Inputs::Base

  config_name "redis"
  
  # Name is used for logging in case there are multiple instances.
  config :name, :validate => :string, :default => "default"

  # The hostname of your redis server.
  config :host, :validate => :string, :default => "127.0.0.1"

  # The port to connect on.
  config :port, :validate => :number, :default => 6379

  # The redis database number.
  config :db, :validate => :number, :default => 0

  # Initial connection timeout in seconds.
  config :timeout, :validate => :number, :default => 5

  # Password to authenticate with. There is no authentication by default.
  config :password, :validate => :password

  # The name of a redis list (we'll use BLPOP against this). Dynamic names are
  # valid here, for example "logstash-%{@type}".  You must specify a list
  # or channel or both.
  config :list, :validate => :string

  # The name of a redis channel (we'll use SUBSCRIBE on this). Dynamic names are
  # valid here, for example "logstash-%{@type}".  You must specify a list
  # or channel or both.
  config :channel, :validate => :string

  # Maximum number of retries on a read before we give up.
  config :retries, :validate => :number, :default => 5

  public
  def initialize(params)
    super

    @format ||= ["json_event"]
  end # def initialize

  public
  def register
    require 'redis'
    @redis = nil
<<<<<<< HEAD

    unless @list or @channel
      raise "Must specify redis list or channel"
    end
  end
=======
    @redis_url = "redis://#{@password}@#{@host}:#{@port}/#{@db}"
  end # def register
>>>>>>> c48efe84

  private
  def connect
    Redis.new(
      :host => @host,
      :port => @port,
      :timeout => @timeout,
      :db => @db,
      :password => @password
    )
  end # def connect

  public
  def run(output_queue)
    wait = Proc.new do |command, *args|
      retries = @retries
      begin
        @redis ||= connect
        response = nil
        if command == :subscribe
          @redis.send(:subscribe, *args) do |on|
            on.message do |c, r|
              response = r
            end
          end
        else
          response = @redis.send(command, *args)
        end
        retries = @retries
        e = to_event(response[1], @redis_url)
        if e
          output_queue << e
        end
      rescue => e # redis error
        @logger.warn(["Failed to get event from redis #{@name}. " +
                      "Will retry #{retries} times.", $!])
        @logger.debug(["Backtrace", e.backtrace])
        if retries <= 0
          raise RuntimeError, "Redis connection failed too many times"
        end
<<<<<<< HEAD
      rescue # redis error
        raise "Redis connection failed too many times" if retries <= 0
        @redis = nil
        @logger.warn "Failed to get event from redis #{@name}. "+
                     "Will retry #{retries} times."
        @logger.warn $!
        @logger.warn $!.backtrace
        retries -= 1
        sleep 1
        retry
=======
        @redis = nil
        retries -= 1
        sleep(1)
>>>>>>> c48efe84
      end
    end

    if @channel
      Thread.new do
        loop do
          retries = @retries
          begin
            @redis ||= connect
            @redis.subscribe @channel do |on|
              on.subscribe do |ch, count|
                @logger.debug "Subscribed to #{ch} (#{count})"
                retries = @retries
              end

              on.message do |ch, message|
                begin
                  output_queue << LogStash::Event.new(JSON.parse(message))
                rescue # parse or event creation error
                  @logger.error "Failed to create event with '#{message}'"
                  @logger.error $!
                  @logger.error $!.backtrace
                end
              end

              on.unsubscribe do |ch, count|
                @logger.debug "Unsubscribed from #{ch} (#{count})"
              end
            end
          rescue # redis error
            raise "Redis connection failed too many times" if retries <= 0
            @redis = nil
            @logger.warn "Failed to get event from redis #{@name}. "+
                         "Will retry #{retries} times."
            @logger.warn $!
            @logger.warn $!.backtrace
            retries -= 1
            sleep 1
            retry
          end
        end # loop
      end # Thread.new
    end # if @channel

    if @list
      Thread.new do
        loop do
          retries = @retries
          begin
            @redis ||= connect
            response = @redis.blpop @list, 0
            retries = @retries
            begin
              output_queue << LogStash::Event.new(JSON.parse(response[1]))
            rescue # parse or event creation error
              @logger.error "failed to create event with '#{response[1]}'"
              @logger.error $!
              @logger.error $!.backtrace
            end
          rescue # redis error
            raise "Redis connection failed too many times" if retries <= 0
            @redis = nil
            @logger.warn "Failed to get event from redis #{@name}. "+
                         "Will retry #{retries} times."
            @logger.warn $!
            @logger.warn $!.backtrace
            retries -= 1
            sleep 1
            retry
          end
        end # loop
      end # Thread.new
    end # if @list

  end # def run
end # class LogStash::Inputs::Redis<|MERGE_RESOLUTION|>--- conflicted
+++ resolved
@@ -50,16 +50,13 @@
   def register
     require 'redis'
     @redis = nil
-<<<<<<< HEAD
 
     unless @list or @channel
       raise "Must specify redis list or channel"
     end
-  end
-=======
+
     @redis_url = "redis://#{@password}@#{@host}:#{@port}/#{@db}"
   end # def register
->>>>>>> c48efe84
 
   private
   def connect
@@ -100,22 +97,9 @@
         if retries <= 0
           raise RuntimeError, "Redis connection failed too many times"
         end
-<<<<<<< HEAD
-      rescue # redis error
-        raise "Redis connection failed too many times" if retries <= 0
-        @redis = nil
-        @logger.warn "Failed to get event from redis #{@name}. "+
-                     "Will retry #{retries} times."
-        @logger.warn $!
-        @logger.warn $!.backtrace
-        retries -= 1
-        sleep 1
-        retry
-=======
         @redis = nil
         retries -= 1
         sleep(1)
->>>>>>> c48efe84
       end
     end
 
@@ -175,16 +159,16 @@
               @logger.error $!
               @logger.error $!.backtrace
             end
-          rescue # redis error
-            raise "Redis connection failed too many times" if retries <= 0
+          rescue => e # redis error
+            @logger.warn(["Failed to get event from redis #{@name}. " +
+                          "Will retry #{retries} times.", $!])
+            @logger.debug(["Backtrace", e.backtrace])
+            if retries <= 0
+              raise RuntimeError, "Redis connection failed too many times"
+            end
             @redis = nil
-            @logger.warn "Failed to get event from redis #{@name}. "+
-                         "Will retry #{retries} times."
-            @logger.warn $!
-            @logger.warn $!.backtrace
             retries -= 1
-            sleep 1
-            retry
+            sleep(1)
           end
         end # loop
       end # Thread.new
