1.2.0 (???)
  # general
  - elasticsearch version 0.20.6 is included.

  ## inputs
  - bugfix: gelf: work around gelf parser errors (#476, patch by Chris McCoy)

  ## filters
  - bugfix: grep: allow repeating a field in the hash config (LOGSTASH-919)

  ## outputs
  - feature: irc: add messages_per_second tunable (LOGSTASH-962)

1.1.12 (May 7, 2013)
  ## filters
  - bugfix: useragent filter now works correctly with the built-in regexes.yaml
  - bugfix: mail output with smtp now works again

1.1.11 (May 7, 2013)
  ## general
  - This release is primarily a bugfix release for bugs introduced by the
    previous release.
  - Support for Rubinius and MRI exists once again.

  ## inputs
  - bugfix: lumberjack now respects field data again (lumberjack --field foo=bar)
  - bugfix: rabbitmq was broken by the previous release (LOGSTASH-1003,
    LOGSTASH-1038; Patch by Jason Koppe)
  - bugfix: relp: allow multiple client socket connections to RELP input
    (LOGSTASH-707, LOGSTASH-736, LOGSTASH-921)

  ## filters
  - bugfix: geoip was broken by the previous release (LOGSTASH-1013)
  - feature: sleep now accepts an 'every' setting which causes it to
    sleep every N events. Example; sleep every 10 events: every => 10.
  - feature: grok now permits dashes and dots in captures, such as
    %{WORD:foo-bar}.
  - bugfix: useragent filter now ships with a default regexes.yaml file
    that is used by default unless you otherwise specify (LOGSTASH-1051)
  - bugfix: add_field now correctly sets top-level fields like @message
<<<<<<< HEAD
  - bugfix: mutate 'replace' now sets a field regardless of whether or not
    it exists.
  - feature: new mutate 'update' setting to change a field's value but
    only if that field exists already.
=======
  - feature: specify timezone in date filter
>>>>>>> 0b10ed7c

  ## outputs
  - feature: irc output now supports 'secure' setting to use ssl (LOGSTASH-139)
  - feature: nagios_nsca has new setting 'message_format'
  - bugfix: fix graphite plugin broken in 1.1.10 (LOGSTASH-968)
  - bugfix: elasticsearch_http was broken in 1.1.10 (LOGSTASH-1004)
  - bugfix: rabbitmq was broken by the previous release (LOGSTASH-1003,
    LOGSTASH-1038; Patch by Jason Koppe)
  - feature: hipchat 'notify' setting now called 'trigger_notify' (#467, patch
    by Richard Pijnenburg)

1.1.10 (April 16, 2013)
  ## general
  - On linux, all threads will set their process names so you can identify
    threads in tools like top(1).
  - Java 5 is no longer supported (You must use Java 6 or newer).
  - Windows line terminators (CRLF) are now accepted in config files.
  - All AWS-related plugins now have the same configuration options:
    region, access_key_id, secret_access_key, use_ssl, and
    aws_credentials_file. Affected plugins: cloudwatch output,
    sns output, sqs output, sqs input. (LOGSTASH-805)
  - Lots of documentation fixes (James Turnbull, et al)
  - The amqp plugins are now named 'rabbitmq' because it *only* works
    with rabbitmq. The old 'amqp' name should still work, but it will
    be removed soon while 'rabbitmq' will stay. (Patches by Michael Zaccari)
  - New flag '--configtest' to test config and exit. (Patch by Darren Patterson)
  - Improved error feedback logstash gives to you as a user.

  ## inputs
  - new: elasticsearch: this input allows you to stream search results from
    elasticsearch; it uses the Scroll API.
  - new: websocket. Currently supports acting as a websocket client.
  - new: snmptrap, to receive SNMP traps (patch by Paul Czar)
  - new: varnishlog input to read from the Varnish Cache server's shared memory
    log (LOGSTASH-978, #422; Louis Zuckerman)
  - new: graphite input. Supports the plain text carbon tcp protocol.
  - new: imap input. Read mail! 
  - feature: twitter: supports http proxying now (#276, patch by Richard
    Pijnenburg)
  - feature: loggly: supports http proxying now (#276, patch by Richard
    Pijnenburg)
  - feature: tcp: ssl now supported! (#318, patch by Matthew Richardson)
  - feature: redis: now supports 'batch_count' option for doing bulk fetches
    from redis lists. Requires Redis 2.6.0 or higher. (#320, patch by Piavlo)
  - feature: irc: will use ssl if you set 'secure' (#393, patch by Tomas Doran)
  - bugfix: log4j: respect add_fields (LOGSTASH-904, #358)
  - bugfix: eventlog: input should now work
  - bugfix: irc: passwords now work (#412, Nick Ethier)

  ## filters
  - new: useragent: parses user agent strings in to structured data based on
    BrowserScope data (#347, patch by Dan Everton)
  - new: sleep: sleeps a given amount of time before passing the event.
    Useful for rate limiting or replay simulation.
  - new: ruby: experimental ruby plugin that lets you call custom ruby code
    on every event.
  - new: translate: for mapping values (#335, patch by Paul Czar)
  - new: clone: creates a copy of the event.
  - feature: grok: Adds tag_on_failure setting so you can prevent grok from
    tagging events on failure. (#328, patch by Neil Prosser)
  - deprecated: grok: deprecated the --grok-patterns-path flag (LOGSTASH-803)
  - feature: date: nested field access is allowed now
  - feature: csv, xml, kv, json, geoip: new common settings! 
    (LOGSTASH-756, #310, #311, #312, #383, #396; patches by Richard Pijnenburg)
      source - what field the text comes from
      target - where to store the parse result.
  - feature: csv: new setting: columns - labels for each column parsed.
  - bugfix: geoip: The built-in geoip database should work now (#326, patch
    by Vincent Batts)
  - bugfix: kv filter now respects add_tag, etc (LOGSTASH-935)

  ## outputs
  - new: hipchat output (#428, Cameron Stokes) 
  - bugfix: mongo would fail to load bson_java support (LOGSTASH-849)
  - bugfix: tags support to gelf output. Returns tags as _tags field
    (LOGSTASH-880, patch by James Turnbull)
  - bugfix: elasticsearch: Fix a race condition. (#340, patch by Raymond Feng)
  - improvement: http: now supports a custom 'message' format for building your
    own http bodies from an event. (#319, patch by Christian S)
  - bugfix: Fix opentsdb output (LOGSTASH-689, #317; patch by Emmet Murphy)
  - improvement: http output now supports a custom message format with
    the 'message' setting (Patch by Christian Schröder)
  - graphite output now lets you ship the whole (or part) of an event's fields 
    to graphite as metric updates. (#350, patch by Piavlo)
  - email output now correctly defaults to not using authentication
    (LOGSTASH-559, #365; patch by Stian Mathiassen)
  - bugfix: file output now works correctly on fifos
  - bugfix: irc passwords now work (#412, Nick Ethier)
  - improvement: redis output now supports congestion detection. If
    it appears nothing is consuming from redis, the output will stall
    until that problem is resolved. This helps prevent a dead reader
    from letting redis fill up memory. (Piavlo)
  - feature: boundary: New 'auto' setting. (#413, Alden Jole)
 
1.1.9 (January 10, 2013)
  ## inputs
  - bugfix: all inputs: fix bug where some @source values were not valid urls

  ## filters
  - bugfix: mutate: skip missing fields in 'convert' (#244, patch by Ralph Meijer)

  ## outputs
  - improvement: gelf: new tunable 'ignore_metadata' flag to set which fields
    to ignore if ship_metadata is set. (#244, patch by Ralph Meijer)
  - improvement: gelf: make short_message's field name tunable (#244, patch by
    Ralph Meijer)

1.1.8 (January 10, 2013)
  ## general
  - patched another work around for JRUBY-6970 (LOGSTASH-801)

  ## inputs
  - bugfix: tcp: 'Address in use' errors now report the host/port involved.
    (LOGSTASH-831)
  - bugfix: zeromq: fix bug where an invalid url could be given as a source
    (LOGSTASH-821, #306)

  ## outputs
  - bugfix: elasticsearch_river: it now resolves evaluates %{} variables in
    index and index_type settings. (LOGSTASH-819)

1.1.7 (January 3, 2013)
 ## inputs
 - fix bug where @source_host was set to 'false' in many cases.

 ## outputs
 - improvement: redis: shuffle_hosts is now enabled by default

1.1.6 (January 2, 2013)
 ## Overview of this release:
 - new inputs: drupal_dblog.
 - new filters: anonymize, metrics.
 - new outputs: syslog, cloudwatch.
 - new 'charset' setting for all inputs. This should resolve all known encoding
   problems. The default charset is UTF-8.
 - grok now captures (?<somename>...) regexp into 'somename' field
 - Elasticsearch 0.20.2 is included. This means you are required to upgrade
   your elasticsearch cluster to 0.20.2. If you wish to continue using an old
   version of elasticsearch, you should use the elasticsearch_http plugin
   instead of the elasticsearch one.

 ## general
 - fixed internal dependency versioning on 'addressable' gem (LOGSTASH-694)
 - fixed another case of 'watchdog timeout' (LOGSTASH-701)
 - plugin flags are now deprecated. The grok filter (--grok-pattern-path) was
   the only plugin to make use of this.
 - the grok filter has improved documentation
 - lots of documentation fixes (James Turnbull, Louis Zuckerman)
 - lots of testing improvements (Philippe Weber, Laust Rud Jacobsen)
 - all 'name' settings have been deprecated in favor of more descriptive
   settings (LOGSTASH-755)
 - JRuby upgraded to 1.7.1
 - removed use of bundler
 - Fixed timestamp parsing in MRI (patch by Rene Lengwinat)

 ## inputs
 - All inputs now have a 'charset' setting to help you inform logstash of the
   text encoding of the input. This is useful if you have Shift_JIS or CP1251
   encoded log files. This should help resolve the many UTF-8 bugs that were
   reported recently. The default charset is UTF-8.
 - new: drupal_dblog: read events from a DBLog-enabled Drupal. (#251, Patch by
   theduke)
 - bugfix: zeromq: 'topology' is now a required setting
 - bugfix: lumberjack: client connection closing is now handled properly.
   (Patch by Nick Ethier)
 - misc: lumberjack: jls-lumberjack gem updated to 0.0.7
 - bugfix: stomp: fix startup problems causing early termination (#226
 - bugfix: tcp: the 'source host' for events is now the client ip:port that
   sent it, instead of the listen address that received it. (LOGSTASH-796)
 - improvement: tcp: the default data_timeout is now -1 (never timeout).
   This change was made because read timeouts were causing data loss, and
   logstash should avoid losing events by default.
 - improvement: amqp: the 'name' setting is now called 'queue' (#274)
 - improvement: eventlog: the 'name' setting is now called 'logfile' (#274)
 - bugfix: log4j: fix stacktrace reading (#253, patch by Alex Arutyunyants)

 ## filters
 - new: anonymize: supports many hash mechanisms (murmur3, sha1, md5, etc) as
   well as IP address anonymization (#280, #261; patches by Richard Pijnenburg
   and Avishai Ish-Shalom)
 - new: metrics: allows you to aggregate metrics from events and emit them
   periodically. Think of this like 'statsd' but implemented as a logstash
   filter instead of an external service.
 - feature: date: now accepts 'match' as a setting. Use of this is preferable
   to the old syntax. Where you previously had 'date { somefield =>
   "somepattern" }' you should now do: 'date { match => [ "somefield",
   "somepattern" ] }'. (#248, LOGSTASH-734, Patch by Louis Zuckerman)
 - feature: grok: now accepts (?<foo>...) named captures. This lets you
   compose a pattern in the grok config without needing to define it in a
   patterns file. Example: (?<hostport>%{HOST}:%{POSINT}) to capture 'hostport'
 - improvement: grok: allow '$' in JAVACLASS pattern (#241, patch by Corry
   Haines)
 - improvement: grok: can now match against number types. Example, if you're
   sending a json format event with { "status": 403 } you can now grok that
   field.  The number is represented as a string "403" before pattern matching.
 - bugfix: date: Fix a bug that would crash the pipeline if no date pattern 
   matched. (LOGSTASH-705)
 - feature: kv: Adds field_split, value_split, prefix, and container
   settings. (#225, patch by Alex Wheeler)
 - bugfix: mutate: rename on a nonexistant field now does nothing as expected.
   (LOGSTASH-757)
 - bugfix: grok: don't tag an event with _grokparsefailure if it's already so
   (#248, patch by Greg Brockman)
 - feature: mutate: new settings - split, join, strip. "split" splits a field
   into an array. "join" merges an array into a string. "strip" strips leading and
   trailing whitespace. (Patch by Avishai Ish-Shalom)

 ## outputs
 - new: syslog output supporting both RFC3164 and RFC5424 (#180, patch by
   Rui Alves)
 - new: cloudwatch output to emit metrics and other events to Amazon CloudWatch.
   (LOGSTASH-461, patch by Louis Zuckerman)
 - feature: stdout: added 'message' setting for configuring the output message
   format. The default is same behavior as before this feature.
 - feature: http: added 'format' option to select 'json' or form-encoded
   request body to send with each request.
 - feature: http: added 'content_Type' option set the Content-Type header.
   This defaults to "application/json" if the 'format' is 'json'. Will default
   to 'application/x-www-form-urlencoded' if the 'format' is 'form'
 - bugfix: zeromq: 'topology' is now a required setting
 - feature: mongodb: new setting 'isodate' that, when true, stores the
   @timestamp field as a mongodb date instead of a string. (#224, patch by
   Kevin Amorin)
 - improvement: gelf: Allow full_message gelf property to be overridden (#245, 
   patch by Sébastien Masset)
 - misc: lumberjack: jls-lumberjack gem updated to 0.0.6
 - feature: nagios: New 'nagios_level' setting to let you change the level
   of the passive check result sent to nagios. (#298, Patch by James Turnbull)
 - feature: elasticsearch, elasticsearch_http, elasticsearch_river: new setting
   'document_id' for explicitly setting the document id in each write to
   elasticsearch. This is useful for overwriting existing documents.
 - improvement: elasticsearch_river: 'name' is now 'queue' (#274)
 - improvement: amqp: 'name' is now 'exchange' (#274)
 - bugfix: the websocket output works again (supports RFC6455)

1.1.5 (November 10, 2012)
 ## Overview of this release:
 * New inputs: zenoss, gemfire
 * New outputs: lumberjack, gemfire
 * Many UTF-8 crashing bugs were resolved

 ## general
 - new runner command 'rspec' - lets you run rspec tests from the jar
   This means you should now be able to write external tests that execute your
   logstash configs and verify functionality.
 - "file not found" errors related to paths that had "jar:" prefixes should
   now work. (Fixes LOGSTASH-649, LOGSTASH-642, LOGSTASH-655)
 - several plugins received UTF-8-related fixes (file, lumberjack, etc)
   File bugs if you see any UTF-8 related crashes.
 - 'json_event' format inputs will now respect 'tags' (#239, patch by 
   Tim Laszlo)
 - logstash no longer uses nor recommends bundler (see 'gembag.rb'). The
   Gemfile will be purged in the near future.
 - amqp plugins are now marked 'unsupported' as there is no active maintainer
   nor is there source of active support in the community. If you're interested
   in maintainership, please email the mailling list or contact Jordan!

 ## inputs
 - irc: now stores irc nick
 - new: zenoss (#232, patch by Chet Luther)
 - new: gemfire (#235, patch by Andrea Campi)
 - bugfix: udp: skip close() call if we're already closed (#238, patch by kcrayon)

 ## filters
 - bugfix: fix for zeromq filter initializer (#237, patch by Tom Howe)

 ## outputs
 - new: lumberjack output (patch by Nick Ethier)
 - new: gemfire output (#234, patch by Andrea Campi)
 - improved: nagios_ncsa (patch by Tomas Doran)
 - improved: elasticsearch: permit setting 'host' even if embedded. Also set the
   host default to 'localhost' when using embedded. These fixes should help resolve
   issues new users have when their distros surprisingly block multicast by
   default.
 - improved: elasticsearch: failed index attempts will be retried
 - improved: irc: new 'password' setting (#283, patch by theduke)

1.1.4 (October 28, 2012)
 ## Overview of this release:
 - bug fixes mostly

 ## filters
 - date: Fix crashing on date filter failures. Wrote test to cover this case.
   (LOGSTASH-641)
 - grok: Improve QUOTEDSTRING pattern to avoid some more 'watchdog timeout' problems

 ## outputs
 - nagios_nsca: Allow check status to be set from the event (#228, patch by
   Tomas Doran)
 - elasticsearch_http: Fix OpenSSL::X509::StoreError (LOGSTASH-642)

1.1.3 (October 22, 2012)
 - rebuilt 1.1.2 for java 5 and 6

1.1.2 (October 22, 2012)
 ## Overview of this release:
  * New input plugins: lumberjack, sqs, relp
  * New output plugins: exec, sqs
  * New filter plugins: kv, geoip, urldecode, alter
  * file input supports backfill via 'start_position'
  * filter watchdog timer set to 10 seconds (was 2 seconds)

 ## general
 - Stopped using 'Gemfile' for dependencies, the logstash.gemspec has returned.
   (Patch by Grant Rogers)
 - New 'logstash-event.gemspec' for generating logstash events in your own
   ruby programs (Patch by Garry Shutler)
 - Wildcard config files are now sorted properly (agent -f
   /etc/logstash/*.conf)
 - The old '-vvv' setting ruby's internal $DEBUG is now gone. It was causing
   too much confusion for users due to noise.
 - Improved 'logstash event' creation speed by 3.5x
 - Now uses JRuby 1.7.0
 - Now ships with Elasticsearch 0.19.10

 ## inputs
 - bugfix: redis: [LOGSTASH-526] fix bug with password passing
 - new: lumberjack: for use with the lumberjack log shipper 
   (https://github.com/jordansissel/lumberjack)
 - new: sqs: Amazon SQS input (Patch by Sean Laurent, #211)
 - new: relp: RELP (rsyslog) plugin (Patch by Mike Worth, #177)
 - file input: sincedb path is now automatically generated if not specified.
   This helps work around a problem where two file inputs don't specify a
   sincedb_path would clobber eachother (LOGSTASH-554)
 - file input: no longer crashes if HOME is not set in env (LOGSTASH-458)
 - log4j input: now supports MDC 'event properties' which are stored as fields
   in the logstash event. (#216, #179. Patches by Charles Robertson and Jurjan
   Woltman)
 - pipe input: should work now.

 ## filters
 - new: kv: useful for parsing log formats taht use 'foo=bar baz=fizz' and
   similar key-value-like things.
 - new: urldecode: a filter for urldecoding fields in your event. (Patch by
   Joey Imbasciano, LOGSTASH-612)
 - new: geoip: query a local geoip database for location information (Patch by
   Avishai Ish-Shalom, #208)
 - improvement: zeromq: an empty reply is now considered as a 'cancel this
   event' operation (LOGSTASH-574)
 - bugfix: mutate: fix bug in uppercase and lowercase feature that would
   prevent it from actually doing the uppercasing/lowercasing.
 - improvement: mutate: do the 'remove' action last (LOGSTASH-543)
 - feature: grok: new 'singles' config option which, when true, stores
   single-value fields simply as a single value rather than as an array, like
   [value]. (LOGSTASH-185)
 - grok patterns: the URIPARAM pattern now includes pipe '|' as a valid
   character. (Patch by Chris Mague)
 - grok patterns: improve haproxy log patterns (Patch by Kevin Nuckolls)
 - grok patterns: include 'FATAL' as a valid LOGLEVEL match 
   (patch by Corry Haines)
 - grok patterns: 'ZONE' is no longer captured by name in the HTTPDATE pattern
 - new: alter: adds some conditional field modification as well as a 
   'coalesce' feature which sets the value of a field to the first non-null
   value given in a list. (Patch by Francesco Salbaroli)
 - improvement: date: add TAI64N support
 - improvement: date: subsecond precision on UNIX timestamps is retained on
   conversion (#213, Patch by Ralph Meijer)
 - improvement: date: Add locale setting; useful for day/month name parsing.
   (#100, Patch by Christian Schröder)

 ## outputs
 - new: exec: run arbitrary commands based on an event.
 - new: sqs: Amazon SQS output (Patch by Sean Laurent, #211)
 - bugfix: redis: [LOGSTASH-526] fix bug with password passing
 - improvement: redis: [LOGSTASH-573] retry on failure even in batch-mode. This
   also fixes a prior bug where an exception in batch mode would cause logstash
   to crash. (Patch by Alex Dean)
 - improvement: riemann: metric and ttl values in riemann_event now support
   sprintf %{foo} values. (pull #174)
 - improvement: stdout: new 'dots' debug_format value emits one dot per event
   useful for tracking event rates.
 - gelf output: correct severity level mappings (patch by Jason Koppe)
 - xmpp output: users and rooms are separate config settings now (patch by
   Parker DeBardelaben)
 - improvement: redis: 'host' setting now accepts a list of hosts for failover
   of writes should the current host go down. (#222, patch by Corry Haines)

1.1.1 (July 14, 2012)
 ## Overview of this release:
  * New input plugins: generator, heroku, pipe, ganglia, irc
  * New output plugins: juggernaut, metricscatcher, nagios_ncsa, pipe,
                        opentsdb, pagerduty, irc
  * New filter plugins: zeromq, environment, xml, csv, syslog_pri
  * Fixes for gelf output
  * Support for more than 1 filter worker (agent argument "-w")

 ## IMPORTANT CHANGES FOR UPGRADES FROM 1.1.0
  - zeromq input and output rewritten
      The previous zeromq support was an MVP. It has now been rewritten into
      something more flexible. The configuration options have changed entirely.
      While this is still listed as `experimental`, we don't predict any more
      configuration syntax changes. The next release will bump this to beta.
  - unix_timestamp
      Previously, several plugins did not work as expected on MRI due to the
      usage of the JRuby-only Jodatime library. We now have a contributed fix
      for a slower parser on MRI/CRuby!
  - elasticsearch version is now 0.19.8
      This means your elasticsearch cluster must be running 0.19.x for
      compatibility reasons.
  - grok pattern %{POSINT} used to match '0' -- now it does not. If you want
    to match non-negative integers, there is now a %{NONNEGINT} pattern.
  - bug in file input fixed that led to an extra leading slash in @source_path.
    Previously, file input would have @source = 'file://host//var/log/foo' and
    @source_path = '//var/log/foo'; now @source = 'file://host/var/log/foo'
    and @source_path = '/var/log/foo'. [LOGSTASH-501]
  - file input now rejects relative paths. [LOGSTASH-503]
  - event sprintf can now look inside structured field data. %{foo.bar} will
    look in the event field "foo" (if it is a hash) for "bar".  To preserve
    compatibility, we first look for a top-level key that matches exactly
    (so %{foo.bar} will first look for a field named "foo.bar", then look for
    "bar" under "foo").

  ## general
  - NOTE: gemspec removed; deploying logstash as a gem hasn't been supported
    for a while.
  - feature: logstash sub-commands "irb" and "pry" for an interactive debug
    console, useful to debug jruby when running from the monolithic jar
  - misc: newer cabin gem for logging
  - misc: initial support for reporting internal metrics (currently outputs
    to INFO log; eventually will be an internal event type)
  - misc: added a "thread watchdog" to detect hanging filter workers, and
    crash logstash w/an informational message
  - misc: jar is built with jruby 1.6.7.2
  - misc: better shutdown behavior when there are no inputs/plugins running
  - feature: logstash web now uses relative URLs; useful if you want to
    reverseproxy with a path other than "/"

  ## inputs
  - bugfix: stdin: exit plugin gracefully on EOF
  - feature: [LOGSTASH-410] - inputs can now be duplicated with the
    'threads' parameter (where supported)
  - bugfix: [LOGSTASH-490] - include cacert.pem in jar for twitter input
  - feature: [LOGSTASH-139] - support for IRC

  ## filters
  - feature: all filters support 'remove_tag' (remove tags on success)
  - feature: all filters support 'exclude_tags' (inverse of 'tags')
  - bugfix: [LOGSTASH-300] - bump grok pattern replace limit to 1000,
    fixes "deep recursion pattern compilation" problems
  - bugfix: [LOGSTASH-375] - fix bug in grep: don't drop when field is nil
    and negate is true
  - bugfix: [LOGSTASH-386] - fix some grok patterns for haproxy
  - bugfix: [LOGSTASH-446] - fix grok %{QUOTEDSTRING} pattern, should fix
    some grok filter hangs
  - bugfix: some enhancements to grok pattern %{COMBINEDAPACHELOG}
  - bugfix: grok: %{URIPATH} and %{URIPARAM} enhancements
  - feature: grok: add %{UUID} pattern
  - bugfix: grok: better error message when expanding unknown %{pattern}
  - feature: mutate: now supports a 'gsub' operation for applying a regexp
    substitution on event fields

  ## outputs
  - bugfix: [LOGSTASH-351] - fix file input on windows
  - feature: [LOGSTASH-356] - make file output flush intervals configurable
  - feature: [LOGSTASH-392] - add 'field' attribute to restrict which fields
    get sent to an output
  - feature: [LOGSTASH-374] - add gzip support to file output
  - bugfix: elastic search river now respects exchange_type and queue_name
  - bugfix: ganglia plugin now respects metric_type
  - bugfix: GELF output facility fixes; now defaults to 'logstash-gelf'
  - feature: [LOGSTASH-139] - support for IRC
  - bugfix: es_river: check river status after creation to verify status
  - feature: es: allow setting node_name
  - feature: redis: output batching for list mode

1.1.0.1 (January 30, 2012)
  ## Overview of this release:
    * date filter bugfix: [LOGSTASH-438] - update joda-time to properly
      handle leap days

1.1.0 (January 30, 2012)
  ## Overview of this release:
    * New input plugins: zeromq, gelf
    * New filter plugins: mutate, dns, json
    * New output plugins: zeromq, file
    * The logstash agent now runs also in MRI 1.9.2 and above

    This is a large release due to the longevity of the 1.1.0 betas.
    We don't like long releases and will try to avoid this in the future.

  ## IMPORTANT CHANGES FOR UPGRADES FROM 1.0.x
    - grok filter: named_captures_only now defaults to true
        This means simple patterns %{NUMBER} without any other name will 
        now not be included in the field set. You can revert to the old
        behavior by setting 'named_captures_only => false' in your grok
        filter config.
    - grok filter: now uses Ruby's regular expression engine
        The previous engine was PCRE. It is now Oniguruma (Ruby). Their
        syntaxes are quite similar, but it is something to be aware of.
    - elasticsearch library upgraded to 0.18.7
        This means you will need to upgrade your elasticsearch servers,
        if any, to the this version: 0.18.7
    - AMQP parameters and usage have changed for the better. You might
      find that your old (1.0.x) AMQP logstash configs do not work.
      If so, please consult the documentation for that plugin to find
      the new names of the parameters.

  ## general
  - feature: [LOGSTASH-158] - MRI-1.9 compatible (except for some
    plugins/functions which will throw a compatibility exception) This means
    you can use most of the logstash agent under standard ruby.
  - feature: [LOGSTASH-118] - logstash version output (--version or -V for
    agent)
  - feature: all plugins now have a 'plugin status' indicating the expectation
    of stability, successful deployment, and rate of code change. If you
    use an unstable plugin, you will now see a warning message on startup.
  - bugfix: AMQP overhaul (input & output), please see docs for updated
    config parameters.
  - bugfix: [LOGSTASH-162,177,196] make sure plugin-contained global actions
    happen serially across all plugins (with a mutex)
  - bugfix: [LOGSTASH-286] - logstash agent should not truncate logfile on
    startup
  - misc: [LOGSTASH-160] - now use gnu make instead of rake.
  - misc: now using cabin library for all internal logging
  - test: use minitest
  - upgrade: now using jruby in 1.9 mode

  ## inputs
  - feature: zeromq input. Requires you have libzmq installed on your system.
  - feature, bugfix: [LOGSTASH-40,65,234,296]: much smarter file watching for
    file inputs. now supports globs, keeps state between runs, can handle
    truncate, log rotation, etc. no more inotify is required, either (file
    input now works on all platforms)
  - feature: [LOGSTASH-172,201] - syslog input accepts ISO8601 timestamps
  - feature: [LOGSTASH-159] - TCP input lets you configure what identifies
    an input stream to the multiline filter (unique per host, or connection)
  - feature: [LOGSTASH-168] - add new GELF input plugin
  - bugfix: [LOGSTASH-8,233] - fix stomp input
  - bugfix: [LOGSTASH-136,142] - file input should behave better with log rotations
  - bugfix: [LOGSTASH-249] - Input syslog force facility type to be an integer
  - bugfix: [LOGSTASH-317] - fix file input not to crash when a file
    is unreadable

  ## filters
  - feature: [LOGSTASH-66,150]: libgrok re-written in pure ruby (no more
    FFI / external libgrok.so dependency!)
  - feature: [LOGSTASH-292,316] - Filters should run on all events if no condition
    is applied (type, etc).
  - feature: [LOGSTASH-292,316] - Filters can now act on specific tags (or sets
    of tags).
  - bugfix: [LOGSTASH-285] - for grok, add 'keep_empty_captures' setting to
    allow dropping of empty captures. This is true by default.
  - feature: [LOGSTASH-219] - support parsing unix epoch times
  - feature: [LOGSTASH-207] - new filter to parse a field as json merging it
    into the event.
  - feature: [LOGSTASH-267,254] - add DNS filter for doing forward or
    reverse DNS on an event field
  - feature: [LOGSTASH-57] - add mutate filter to help with manipulating
    event field content and type

  ## outputs
  - feature: zeromq output. Requires you have libzmq installed on your system.
  - feature: new file output plugin
  - bugfix: [LOGSTASH-307] embedded elasticsearch now acts as a full ES server;
    previously embedded was only accessible from within the logstash process.
  - bugfix: [LOGSTASH-302] - logstash's log level (-v, -vv flags) now control
    the log output from the elasticsearch client via log4j.
  - bugfix: many gelf output enhancements and bugfixes
  - feature: [LOGSTASH-281] - add https support to loggly output
  - bugfix: [LOGSTASH-167] - limit number of in-flight requests to the
    elasticsearch node to avoid creating too many threads (one thread per
    pending write request)
  - bugfix: [LOGSTASH-181] - output/statsd: set sender properly
  - bugfix: [LOGSTASH-173] - GELF output can throw an exception during gelf notify
  - bugfix: [LOGSTASH-182] - grep filter should act on all events if no type is
    specified.
  - bugfix: [LOGSTASH-309] - file output can now write to named pipes (fifo)


1.0.17 (Aug 12, 2011)
  - Bugs fixed
    - [LOGSTASH-147] - grok filter incorrectly adding fields when a match failed
    - [LOGSTASH-151] - Fix bug in routing keys on AMQP 
    - [LOGSTASH-156] - amqp issue with 1.0.16?

  - Improvement
    - [LOGSTASH-148] - AMQP input should allow queue name to be specified separately from exchange name
    - [LOGSTASH-157] - Plugin doc generator should make regexp config names more readable

  - New Feature
    - [LOGSTASH-153] - syslog input: make timestamp an optional field
    - [LOGSTASH-154] - Make error reporting show up in the web UI

1.0.16 (Aug 18, 2011)
  - Fix elasticsearch client problem with 1.0.15 - jruby-elasticsearch gem
    version required is now 0.0.10 (to work with elasticsearch 0.17.6)

1.0.15 (Aug 18, 2011)
  - IMPORTANT: Upgraded to ElasticSearch 0.17.6 - this brings a number of bug
    fixes including an OOM error caused during high index rates in some
    conditions.
    NOTE: You *must* use same main version of elasticsearch as logstash does,
    so if you are still using elasticsearch server 0.16.x - you need to upgrade
    your server before the elasticsearch output will work. If you are using
    the 'embedded' elasticsearch feature of logstash, you do not need to make
    any changes.
  - feature: tcp input and output plugins can now operate in either client
    (connect) or server (listen) modes.
  - feature: new output plugin "statsd" which lets you increment or record
    timings from your logs to a statsd agent
  - feature: new redis 'pattern_channel' input support for PSUBSCRIBE
  - feature: new output plugin "graphite" for taking metrics from events and
    shipping them off to your graphite/carbon server.
  - feature: new output plugin "ganglia" for shipping metrics to ganglia
    gmond server.
  - feature: new output plugin "xmpp" for shipping events over jabber/xmpp
  - feature: new input plugin "xmpp" for receiving events over jabber/xmpp
  - feature: amqp input now supports routing keys.
    https://logstash.jira.com/browse/LOGSTASH-122
  - feature: amqp output now supports setting routing key dynamically.
    https://logstash.jira.com/browse/LOGSTASH-122
  - feature: amqp input/output both now support SSL.
    https://logstash.jira.com/browse/LOGSTASH-131
  - feature: new input plugin "exec" for taking events from executed commands
    like shell scripts or other tools.
  - feature: new filter plugin "split" for splitting one event into multiple.
    It was written primarily for the new "exec" input to allow you to split
    the output of a single command run by line into multiple events.
  - misc: upgraded jar releases to use JRuby 1.6.3
  - bugfix: syslog input shouldn't crash anymore on weird network behaviors
    like portscanning, etc.
    https://logstash.jira.com/browse/LOGSTASH-130

1.0.14 (Jul 1, 2011)
  - feature: new output plugin "loggly" which lets you ship logs to loggly.com
  - feature: new output plugin "zabbix" - similar to the nagios output, but
    works with the Zabbix monitoring system. Contributed by Johan at
    Mach Technology.
  - feature: New agent '-e' flag which lets you specify a config in a string.
    If you specify no 'input' plugins, default is stdin { type => stdin }
    If you specify no 'output' plugins, default is stdout { debug => true }
    This is intended to be used for hacking with or debugging filters, but
    you can specify an entire config here if you choose.
  - feature: Agent '-f' flag now supports directories and globs. If you specify
    a directory, all files in that directory will be loaded as a single config.
    If you specify a glob, all files matching that glob will be loaded as a
    single config.
  - feature: gelf output now allows you to override the 'sender'. This defaults
    to the source host originating the event, but can be set to anything now.
    It supports dynamic values, so you can use fields from your event as the
    sender. Contributed by John Vincent
    Issue: https://github.com/logstash/logstash/pull/30
  - feature: added new feature to libgrok that allows you to define patterns
    in-line, like "%{FOO=\d+}" defines 'FOO' match \d+ and captures as such.
    To use this new feature, you must upgrade libgrok to at least 1.20110630
    Issue: https://logstash.jira.com/browse/LOGSTASH-94
  - feature: grok filter now supports 'break_on_match' defaulting to true
    (this was the original behavior). If you set it to false, it will attempt
    to match all patterns and create new fields as normal. If left default
    (true), it will break after the first successful match.
  - feature: grok filter now supports parsing any field. You can do either of
    these: grok { match => [ "fieldname", "pattern" ] }
    or this: grok { fieldname => "pattern" }
    The older 'pattern' attribute still means the same thing, and is equivalent
    to this: grok { match => [ "@message", "pattern" ] }
    Issue: https://logstash.jira.com/browse/LOGSTASH-101
  - feature: elasticsearch - when embedded is true, you can now set the
    'embedded_http_port' to configure which port the embedded elasticsearch
    server listens on. This is only valid for the embedded elasticsearch
    configuration. https://logstash.jira.com/browse/LOGSTASH-117
  - bugfix: amqp input now reconnects properly when the amqp broker restarts.
  - bugfix: Fix bug in gelf output when a fields were not arrays but numbers.
    Issue: https://logstash.jira.com/browse/LOGSTASH-113
  - bugfix: Fix a bug in syslog udp input due to misfeatures in Ruby's URI 
    class. https://logstash.jira.com/browse/LOGSTASH-115
  - misc: jquery and jquery ui now ship with logstash; previously they were
    loaded externally
  - testing: fixed some bugs in the elasticsearch test itself, all green now.
  - testing: fixed logstash-test to now run properly

1.0.12 (Jun 9, 2011)
  - misc: clean up some excess debugging output 
  - feature: for tcp input, allow 'data_timeout => -1' to mean "never time out"

1.0.11 (Jun 9, 2011)
  - deprecated: The redis 'name' and 'queue' options for both input and output
    are now deprecated. They will be removed in a future version.
  - feature: The redis input and output now supports both lists and channels.
  - feature: Refactor runner to allow you to run multiple things in a single
    process.  You can end each instance with '--' flag. For example, to run one
    agent and one web instance:
      % java -jar logstash-blah.jar agent -f myconfig -- web 
  - feature: Add 'embedded' option to the elasticsearch output:
      elasticsearch { embedded => true }
    Default is false. If true, logstash will run an elasticsearch server
    in the same process as logstash. This is really useful if you are just
    starting out or only need one one elasticsearch server.
  - feature: Added a logstash web backend feature for elasticsearch that tells
    logstash to use the 'local' (in process) elasticsearch:
      --backend elasticsearch:///?local
  - feature: Added 'named_captures_only' option to grok filter. This will have
    logstash only keep the captures you give names to - for example %{NUMBER}
    won't be kept, but %{NUMBER:bytes} will be.
  - feature: Add 'bind_host' option to elasticsearch output. This lets you choose the
    address ElasticSearch client uses to bind to - useful if you have a
    multihomed server.
  - feature: The mongodb output now supports authentication
  - bugfix: Fix bug in GELF output that caused the gelf short_message to be set as an
    array if it came from a grok value. The short_message field should only 
    now be a string properly.
  - bugfix: Fix bug in grep filter that would drop/cancel events if you had
    more than one event type flowing through filters and didn't have a grep
    filter defined for each type.
  - misc: Updated gem dependencies (tests still pass)
  - misc: With the above two points, you can now run a single logstash process
    that includes elasticsearch server, logstash agent, and logstash web.

1.0.10 (May 23, 2011)
  - Fix tcp input bug (LOGSTASH-88) that would drop connections.
  - Grok patterns_dir (filter config) and --grok-patterns-dir (cmdline opt)
    are now working.
  - GELF output now properly sends extra fields from the log event (prefixed
    with a "_") and sets timestamp to seconds-since-epoch (millisecond
    precision and time zone information is lost, but this is the format GELF
    asks for).
  - Inputs support specifying the format of input data (see "format" and
    "message_format" input config parameters).
  - Grok filter no longer incorrectly tags _grokparsefailure when more than
    one grok filter is enabled (for multiple types) or when an event has
    no grok configuration for it's type.
  - Fix bug where an invalid HTTP Referer: would break grok parsing of the
    log line (used to expect %{URI}). Since Referer: is not sanitized in
    the HTTP layer, we cannot assume it will be a well formed %{URI}.

1.0.9 (May 18, 2011)
  - Fix crash bug caused by refactoring that left 'break' calls in code
    that no longer used loops.

1.0.8 (May 17, 2011)
  - Remove beanstalk support because the library (beanstalk-client) is GPL3. I
    am not a lawyer, but I'm not waiting around to have someone complain about
    license incompatibilities.
  - fix bug in jar build

1.0.7 (May 16, 2011)
  - logstash 'web' now allows you to specify the elasticsearch clustername;
    --backend elasticsearch://[host[:port]]/[clustername]
  - GELF output now supports dynamic strings for level and facility
    https://logstash.jira.com/browse/LOGSTASH-83
  - 'amqp' output supports persistent messages over AMQP, now. Tunable.
    https://logstash.jira.com/browse/LOGSTASH-81
  - Redis input and output are now supported. (Contributed by dokipen)
  - Add shutdown processing. Shutdown starts when all inputs finish (like
    stdin) The sequence progresses using the same pipeline as the
    inputs/filters/outputs, so all in-flight events should finish getting
    processed before the final shutdown event makes it's way to the outputs.  
  - Add retries to unhandled input exceptions (LOGSTASH-84)

1.0.6 (May 11, 2011)
  * Remove 'sigar' from monolithic jar packaging. This removes a boatload of
    unnecessary warning messages on startup whenever you use elasticsearch
    output or logstash-web.
    Issue: https://logstash.jira.com/browse/LOGSTASH-79

1.0.5 (May 10, 2011)
  * fix queues when durable is set to true

1.0.4 (May 9, 2011)
  * Fix bugs in syslog input

1.0.2 (May 8, 2011)
  * Fix default-value handling for configs when the validation type is
    'password'

1.0.1 (May 7, 2011)
  * Fix password auth for amqp and stomp (Reported by Luke Macken)
  * Fix default elasticsearch target for logstash-web (Reported by Donald Gordon)

1.0.0 (May 6, 2011)
  * First major release.<|MERGE_RESOLUTION|>--- conflicted
+++ resolved
@@ -7,6 +7,7 @@
 
   ## filters
   - bugfix: grep: allow repeating a field in the hash config (LOGSTASH-919)
+  - feature: specify timezone in date filter (#470, patch by Philippe Weber)
 
   ## outputs
   - feature: irc: add messages_per_second tunable (LOGSTASH-962)
@@ -38,14 +39,10 @@
   - bugfix: useragent filter now ships with a default regexes.yaml file
     that is used by default unless you otherwise specify (LOGSTASH-1051)
   - bugfix: add_field now correctly sets top-level fields like @message
-<<<<<<< HEAD
   - bugfix: mutate 'replace' now sets a field regardless of whether or not
     it exists.
   - feature: new mutate 'update' setting to change a field's value but
     only if that field exists already.
-=======
-  - feature: specify timezone in date filter
->>>>>>> 0b10ed7c
 
   ## outputs
   - feature: irc output now supports 'secure' setting to use ssl (LOGSTASH-139)
