--- conflicted
+++ resolved
@@ -1,16 +1,2 @@
 source :rubygems
-<<<<<<< HEAD
-
-gemspec
-
-platforms :jruby do
-  gem 'jruby-elasticsearch', '0.0.14'
-  gem 'jruby-httpclient'
-  gem 'jruby-win32ole'
-end
-
-gem 'excon', :platforms => :ruby
-gem 'cinch', :platforms => :ruby_19
-=======
-gemspec :name => "logstash"
->>>>>>> 87d92953
+gemspec :name => "logstash"